--- conflicted
+++ resolved
@@ -27,13 +27,8 @@
 
 use abi::Abi;
 use ast::{self, NodeId, PatKind};
-<<<<<<< HEAD
-use attr::{self, AttrMetaMethods, AttrNestedMetaItemMethods};
+use attr;
 use codemap::{CodeMap, Spanned};
-=======
-use attr;
-use codemap::CodeMap;
->>>>>>> 469753f0
 use syntax_pos::Span;
 use errors::Handler;
 use visit::{self, FnKind, Visitor};
